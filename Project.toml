name = "MendelImpute"
uuid = "e47305d1-6a61-5370-bc5d-77554d143183"
keywords = ["Imputation"]
authors = ["Benjamin Chu <biona001@ucla.edu>", "Eric Sobel <esobel@ucla.edu>", "Hua Zhou <huazhou@ucla.edu>"]
version = "1.1.0"

[deps]
BGEN = "6db4b851-9beb-4b83-9d64-eb1cfb37721d"
CSV = "336ed68f-0bac-5ca0-87d4-7b16caf5d00b"
DataFrames = "a93c6f00-e57d-5684-b7b6-d8193f3e46c0"
Distances = "b4f34e82-e78d-54a5-968a-f98e89d6e8f7"
Documenter = "e30172f5-a6a5-5a46-863b-614d45cd2de4"
FileIO = "5789e2e9-d7fb-5bc7-8068-2c6fae9b9549"
GeneticVariation = "9bc6ac9d-e6b2-5f70-b0a8-242a01662520"
GroupSlices = "d853e229-7c7c-56e9-b6be-9a1acc5f13d9"
JLD2 = "033835bb-8acc-5ee8-8aae-3f567f8a3819"
JLSO = "9da8a3cd-07a3-59c0-a743-3fdc52c30d11"
LazyArrays = "5078a376-72f3-5289-bfd5-ec5146d43c02"
LinearAlgebra = "37e2e46d-f89d-539d-b4ee-838fcccc9c8e"
ProgressMeter = "92933f4c-e287-5a05-a399-4b506db050ca"
Random = "9a3f8284-a2c9-5f02-9a11-845980a1fd5c"
SnpArrays = "4e780e97-f5bf-4111-9dc4-b70aaf691b06"
SpecialFunctions = "276daf66-3868-5448-9aa4-cd146d93841b"
StatsBase = "2913bbd2-ae8a-5f71-8c99-4fb6c76f3a91"
StatsPlots = "f3b207a7-027a-5e70-b257-86293d7955fd"
VCFTools = "a620830f-fdd7-5ebc-8d26-3621ab35fbfe"

[compat]
CSV = "0.8"
Documenter = ">=0.20"
<<<<<<< HEAD
GroupSlices = "0.0.3"
=======
JLD2 = "0.4"
StatsPlots = "0.14"
JLSO = "2.5"
>>>>>>> f273b106

[extras]
BenchmarkTools = "6e4b80f9-dd63-53aa-95a3-0cdb28fa8baf"
CSV = "336ed68f-0bac-5ca0-87d4-7b16caf5d00b"
DataFrames = "a93c6f00-e57d-5684-b7b6-d8193f3e46c0"
Statistics = "10745b16-79ce-11e8-11f9-7d13ad32a3b2"
Test = "8dfed614-e22c-5e08-85e1-65c5234f0b40"

[targets]
test = ["Test", "CSV", "BenchmarkTools", "Statistics", "DataFrames"]<|MERGE_RESOLUTION|>--- conflicted
+++ resolved
@@ -28,13 +28,10 @@
 [compat]
 CSV = "0.8"
 Documenter = ">=0.20"
-<<<<<<< HEAD
 GroupSlices = "0.0.3"
-=======
 JLD2 = "0.4"
 StatsPlots = "0.14"
 JLSO = "2.5"
->>>>>>> f273b106
 
 [extras]
 BenchmarkTools = "6e4b80f9-dd63-53aa-95a3-0cdb28fa8baf"
