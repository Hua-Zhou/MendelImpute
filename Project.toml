name = "MendelImpute"
uuid = "e47305d1-6a61-5370-bc5d-77554d143183"
keywords = ["Imputation"]
authors = ["Benjamin Chu <biona001@ucla.edu>", "Eric Sobel <esobel@ucla.edu>", "Hua Zhou <huazhou@ucla.edu>"]
version = "1.1.0"

[deps]
BGEN = "6db4b851-9beb-4b83-9d64-eb1cfb37721d"
CSV = "336ed68f-0bac-5ca0-87d4-7b16caf5d00b"
DataFrames = "a93c6f00-e57d-5684-b7b6-d8193f3e46c0"
Distances = "b4f34e82-e78d-54a5-968a-f98e89d6e8f7"
Documenter = "e30172f5-a6a5-5a46-863b-614d45cd2de4"
FileIO = "5789e2e9-d7fb-5bc7-8068-2c6fae9b9549"
GeneticVariation = "9bc6ac9d-e6b2-5f70-b0a8-242a01662520"
GroupSlices = "d853e229-7c7c-56e9-b6be-9a1acc5f13d9"
JLD2 = "033835bb-8acc-5ee8-8aae-3f567f8a3819"
JLSO = "9da8a3cd-07a3-59c0-a743-3fdc52c30d11"
LazyArrays = "5078a376-72f3-5289-bfd5-ec5146d43c02"
LinearAlgebra = "37e2e46d-f89d-539d-b4ee-838fcccc9c8e"
ProgressMeter = "92933f4c-e287-5a05-a399-4b506db050ca"
Random = "9a3f8284-a2c9-5f02-9a11-845980a1fd5c"
SnpArrays = "4e780e97-f5bf-4111-9dc4-b70aaf691b06"
SpecialFunctions = "276daf66-3868-5448-9aa4-cd146d93841b"
StatsBase = "2913bbd2-ae8a-5f71-8c99-4fb6c76f3a91"
StatsPlots = "f3b207a7-027a-5e70-b257-86293d7955fd"
VCFTools = "a620830f-fdd7-5ebc-8d26-3621ab35fbfe"

[compat]
CSV = "0.8"
Documenter = ">=0.20"
<<<<<<< HEAD
JLD2 = "0.4"
=======
StatsPlots = "0.14"
JLSO = "2.5"
>>>>>>> 39ed4092

[extras]
BenchmarkTools = "6e4b80f9-dd63-53aa-95a3-0cdb28fa8baf"
CSV = "336ed68f-0bac-5ca0-87d4-7b16caf5d00b"
DataFrames = "a93c6f00-e57d-5684-b7b6-d8193f3e46c0"
Statistics = "10745b16-79ce-11e8-11f9-7d13ad32a3b2"
Test = "8dfed614-e22c-5e08-85e1-65c5234f0b40"

[targets]
test = ["Test", "CSV", "BenchmarkTools", "Statistics", "DataFrames"]<|MERGE_RESOLUTION|>--- conflicted
+++ resolved
@@ -28,12 +28,9 @@
 [compat]
 CSV = "0.8"
 Documenter = ">=0.20"
-<<<<<<< HEAD
 JLD2 = "0.4"
-=======
 StatsPlots = "0.14"
 JLSO = "2.5"
->>>>>>> 39ed4092
 
 [extras]
 BenchmarkTools = "6e4b80f9-dd63-53aa-95a3-0cdb28fa8baf"
